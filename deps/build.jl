--- conflicted
+++ resolved
@@ -16,12 +16,9 @@
   "Stokes equation" => "stokes.jl",
   "Isotropic damage model" => "isotropic_damage.jl",
   "Fluid-Structure Interaction"=>"fsi_tutorial.jl",
+  "Electromagnetic scattering in 2D"=>"emscatter.jl",
   "Low-level API Poisson equation"=>"poisson_dev_fe.jl",
-<<<<<<< HEAD
-  "Electromagnetic scattering in 2D"=>"emscatter.jl"]
-=======
   "On using DrWatson.jl"=>"validation_DrWatson.jl"]
->>>>>>> cf3f42f2
 
 Sys.rm(notebooks_dir;recursive=true,force=true)
 for (i,(title,filename)) in enumerate(files)
